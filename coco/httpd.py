--- conflicted
+++ resolved
@@ -146,10 +146,7 @@
         pass
 
     def on_logout(self, connection):
-<<<<<<< HEAD
         logger.debug("{} logout".format(connection))
-=======
->>>>>>> 531025db
         if connection:
             if connection in self.clients[request.sid]["proxy"].keys():
                 self.clients[request.sid]["proxy"][connection].close()
