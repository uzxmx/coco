#!/usr/bin/env python3
# -*- coding: utf-8 -*-
#
import os
import socket
import uuid
from flask_socketio import SocketIO, Namespace, join_room, leave_room
from flask import Flask, request, current_app, redirect

from .models import Request, Client, WSProxy
from .proxy import ProxyServer
from .utils import get_logger

__version__ = '0.4.0'
BASE_DIR = os.path.dirname(os.path.dirname(__file__))

logger = get_logger(__file__)


class BaseNamespace(Namespace):
    clients = None
    current_user = None

    @property
    def app(self):
        app = current_app.config['coco']
        return app

    def on_connect(self):
        self.current_user = self.get_current_user()
        if self.current_user is None:
            return redirect(current_app.config['LOGIN_URL'])
        logger.debug("{} connect websocket".format(self.current_user))

    def get_current_user(self):
        session_id = request.cookies.get('sessionid', '')
        csrf_token = request.cookies.get('csrftoken', '')
        token = request.headers.get("Authorization")
        user = None
        if session_id and csrf_token:
            user = self.app.service.check_user_cookie(session_id, csrf_token)
        if token:
            user = self.app.service.check_user_with_token(token)
        return user

    def close(self):
        try:
            self.clients[request.sid]["client"].close()
        except:
            pass


class ProxyNamespace(BaseNamespace):
    def __init__(self, *args, **kwargs):
        super().__init__(*args, **kwargs)
        self.clients = dict()
        self.rooms = dict()

    def new_client(self):
        room = str(uuid.uuid4())
        client = {
            "cols": int(request.cookies.get('cols', 80)),
            "rows": int(request.cookies.get('rows', 24)),
            "room": room,
            "proxy": dict(),
            "client": dict(),
            "forwarder": dict(),
            "request": self.make_coco_request()
        }
        return client

    def make_coco_request(self):
        x_forwarded_for = request.headers.get("X-Forwarded-For", '').split(',')
        if x_forwarded_for and x_forwarded_for[0]:
            remote_ip = x_forwarded_for[0]
        else:
            remote_ip = request.remote_addr

        width_request = request.cookies.get('cols')
        rows_request = request.cookies.get('rows')
        if width_request and width_request.isdigit():
            width = int(width_request)
        else:
            width = 80

        if rows_request and rows_request.isdigit():
            rows = int(rows_request)
        else:
            rows = 24
        req = Request((remote_ip, 0))
        req.user = self.current_user
        req.meta = {
            "width": width,
            "height": rows,
        }
        return req

    def on_connect(self):
        logger.debug("On connect event trigger")
        super().on_connect()
        client = self.new_client()
        self.clients[request.sid] = client
        self.rooms[client['room']] = {
            "admin": request.sid,
            "member": [],
            "rw": []
        }
        join_room(client['room'])

    def on_data(self, message):
        """
        收到浏览器请求
        :param message: {"data": "xxx", "room": "xxx"}
        :return:
        """
        room = message.get('room')
        if not room:
            return
        room_proxy = self.clients[request.sid]['proxy'].get(room)
        if room_proxy:
            room_proxy.send({"data": message['data']})

    def on_host(self, message):
        # 此处获取主机的信息
        logger.debug("On host event trigger")
        connection = str(uuid.uuid4())
        asset_id = message.get('uuid', None)
        user_id = message.get('userid', None)

        self.emit('room', {'room': connection, 'secret': message['secret']})

        if not asset_id or not user_id:
            self.on_connect()
            return

        asset = self.app.service.get_asset(asset_id)
        system_user = self.app.service.get_system_user(user_id)

        if not asset or not system_user:
            self.on_connect()
            return

        child, parent = socket.socketpair()
        self.clients[request.sid]["client"][connection] = Client(
            parent, self.clients[request.sid]["request"]
        )
        self.clients[request.sid]["proxy"][connection] = WSProxy(
            self, child, self.clients[request.sid]["room"], connection
        )
        self.clients[request.sid]["forwarder"][connection] = ProxyServer(
               self.app, self.clients[request.sid]["client"][connection]
        )
        self.socketio.start_background_task(
            self.clients[request.sid]["forwarder"][connection].proxy,
            asset, system_user
        )

    def on_resize(self, message):
        cols = message.get('cols')
        rows = message.get('rows')
        logger.debug("On resize event trigger: {}*{}".format(cols, rows))
        if cols and rows and self.clients[request.sid]["request"]:
            self.clients[request.sid]["request"].meta['width'] = cols
            self.clients[request.sid]["request"].meta['height'] = rows
            self.clients[request.sid]["request"].change_size_event.set()

    def on_room(self, session_id):
        logger.debug("On room event trigger")
        if session_id not in self.clients.keys():
            self.emit(
                'error', "no such session",
                room=self.clients[request.sid]["room"]
            )
        else:
            self.emit(
                'room', self.clients[session_id]["room"],
                room=self.clients[request.sid]["room"]
            )

    def on_join(self, room):
        logger.debug("On join room event trigger")
        self.on_leave(self.clients[request.id]["room"])
        self.clients[request.sid]["room"] = room
        self.rooms[room]["member"].append(request.sid)
        join_room(room=room)

    def on_leave(self, room):
        logger.debug("On leave room event trigger")
        if self.rooms[room]["admin"] == request.sid:
            self.emit("data", "\nAdmin leave", room=room)
            del self.rooms[room]
        leave_room(room=room)

    def on_disconnect(self):
        logger.debug("On disconnect event trigger")
        self.on_leave(self.clients[request.sid]["room"])
        try:
            for connection in self.clients[request.sid]["client"]:
                self.on_logout(connection)
            del self.clients[request.sid]
        except:
            pass

    def on_logout(self, connection):
<<<<<<< HEAD
        logger.debug("{} logout".format(connection))
=======
        logger.debug("On logout event trigger")
>>>>>>> 5ddb997b
        if connection:
            if connection in self.clients[request.sid]["proxy"].keys():
                self.clients[request.sid]["proxy"][connection].close()
                del self.clients[request.sid]['proxy'][connection]

    def logout(self, connection):
        if connection and (request.sid in self.clients.keys()):
            if connection in self.clients[request.sid]["proxy"].keys():
                del self.clients[request.sid]["proxy"][connection]
            if connection in self.clients[request.sid]["forwarder"].keys():
                del self.clients[request.sid]["forwarder"][connection]
            if connection in self.clients[request.sid]["client"].keys():
                del self.clients[request.sid]["client"][connection]


class HttpServer:
    # prepare may be rewrite it
    config = {
        'SECRET_KEY': '',
        'coco': None,
        'LOGIN_URL': '/login'
    }
    async_mode = "threading"

    def __init__(self, coco):
        config = coco.config
        config.update(self.config)
        config['coco'] = coco
        self.flask_app = Flask(__name__, template_folder='dist')
        self.flask_app.config.update(config)
        self.socket_io = SocketIO()
        self.register_routes()

    def register_routes(self):
        self.socket_io.on_namespace(ProxyNamespace('/ssh'))

    def run(self):
        host = self.flask_app.config["BIND_HOST"]
        port = self.flask_app.config["HTTPD_PORT"]
        print('Starting websocket server at {}:{}'.format(host, port))
        self.socket_io.init_app(self.flask_app, async_mode=self.async_mode)
        self.socket_io.run(self.flask_app, port=port, host=host, debug=False)

    def shutdown(self):
        pass<|MERGE_RESOLUTION|>--- conflicted
+++ resolved
@@ -202,11 +202,7 @@
             pass
 
     def on_logout(self, connection):
-<<<<<<< HEAD
-        logger.debug("{} logout".format(connection))
-=======
         logger.debug("On logout event trigger")
->>>>>>> 5ddb997b
         if connection:
             if connection in self.clients[request.sid]["proxy"].keys():
                 self.clients[request.sid]["proxy"][connection].close()
