#!/usr/bin/env python3
# -*- coding: utf-8 -*-
#
import threading
import uuid
import datetime
import selectors
import time

from .utils import get_logger

BUF_SIZE = 1024
logger = get_logger(__file__)


class Session:
    def __init__(self, client, server, command_recorder=None, replay_recorder=None):
        self.id = str(uuid.uuid4())
        self.client = client  # Master of the session, it's a client sock
        self.server = server  # Server channel
        self._watchers = []  # Only watch session
        self._sharers = []  # Join to the session, read and write
        self.replaying = True
        self.date_created = datetime.datetime.utcnow()
        self.date_end = None
        self.stop_evt = threading.Event()
        self.sel = selectors.DefaultSelector()
        self._command_recorder = command_recorder
        self._replay_recorder = replay_recorder
        self.server.set_session(self)
        self.date_last_active = datetime.datetime.utcnow()

    def add_watcher(self, watcher, silent=False):
        """
        Add a watcher, and will be transport server side msg to it.

        :param watcher: A client socket
        :param silent: If true not send welcome message
        :return:
        """
        logger.info("Session add watcher: {} -> {} ".format(self.id, watcher))
        if not silent:
            watcher.send("Welcome to watch session {}\r\n".format(self.id).encode("utf-8"))
        self.sel.register(watcher, selectors.EVENT_READ)
        self._watchers.append(watcher)

    def remove_watcher(self, watcher):
        logger.info("Session %s remove watcher %s" % (self.id, watcher))
        self.sel.unregister(watcher)
        self._watchers.remove(watcher)

    def add_sharer(self, sharer, silent=False):
        """
        Add a sharer, it can read and write to server
        :param sharer:  A client socket
        :param silent: If true not send welcome message
        :return:
        """
        logger.info("Session %s add share %s" % (self.id, sharer))
        if not silent:
            sharer.send("Welcome to join session: {}\r\n"
                        .format(self.id).encode("utf-8"))
        self.sel.register(sharer, selectors.EVENT_READ)
        self._sharers.append(sharer)

    def remove_sharer(self, sharer):
        logger.info("Session %s remove sharer %s" % (self.id, sharer))
        sharer.send("Leave session {} at {}"
                    .format(self.id, datetime.datetime.now())
                    .encode("utf-8"))
        self.sel.unregister(sharer)
        self._sharers.remove(sharer)

    def set_command_recorder(self, recorder):
        self._command_recorder = recorder

    def set_replay_recorder(self, recorder):
        self._replay_recorder = recorder

    def put_command(self, _input, _output):
        if not _input:
            return
        self._command_recorder.record({
            "session": self.id,
            "input": _input,
            "output": _output,
            "user": self.client.user.username,
            "asset": self.server.asset.hostname,
            "system_user": self.server.system_user.username,
            "timestamp": time.time(),
        })

    def put_replay(self, data):
        self._replay_recorder.record({
            "session": self.id,
            "data": data,
            "timestamp": time.time(),
        })

    def pre_bridge(self):
        self._replay_recorder.session_start(self.id)
        self._command_recorder.session_start(self.id)

    def post_bridge(self):
        self._replay_recorder.session_end(self.id)
        self._command_recorder.session_end(self.id)

    def terminate(self):
        msg = b"Terminate by administrator\r\n"
        try:
            self.client.send(msg)
        except OSError:
            pass
        self.close()

    def bridge(self):
        """
        Bridge clients with server
        :return:
        """
        logger.info("Start bridge session: {}".format(self.id))
        self.pre_bridge()
        self.sel.register(self.client, selectors.EVENT_READ)
        self.sel.register(self.server, selectors.EVENT_READ)
        while not self.stop_evt.is_set():
            events = self.sel.select()
            for sock in [key.fileobj for key, _ in events]:
                data = sock.recv(BUF_SIZE)
                # self.put_replay(data)
                if sock == self.server:
                    if len(data) == 0:
                        msg = "Server close the connection"
                        logger.info(msg)
                        self.close()
                        break

                    self.date_last_active = datetime.datetime.utcnow()
                    for watcher in [self.client] + self._watchers + self._sharers:
                        watcher.send(data)
                elif sock == self.client:
                    if len(data) == 0:
                        msg = "Client close the connection: {}".format(self.client)
                        logger.info(msg)
                        for watcher in self._watchers + self._sharers:
                            watcher.send(msg.encode("utf-8"))
                        self.close()
                        break
                    self.server.send(data)
                elif sock in self._sharers:
                    if len(data) == 0:
                        logger.info("Sharer {} leave the session {}".format(sock, self.id))
                        self.remove_sharer(sock)
                    self.server.send(data)
                elif sock in self._watchers:
                    if len(data) == 0:
                        self._watchers.remove(sock)
                        logger.info("Watcher {} leave the session {}".format(sock, self.id))
        logger.info("Session stop event set: {}".format(self.id))

    def set_size(self, width, height):
        logger.debug("Resize server chan size {}*{}".format(width, height))
        self.server.resize_pty(width=width, height=height)

    def close(self):
        logger.info("Close the session: {} ".format(self.id))
        self.stop_evt.set()
        self.post_bridge()
        self.date_end = datetime.datetime.utcnow()
        self.server.close()

    def to_json(self):
        return {
            "id": self.id,
            "user": self.client.user.username,
            "asset": self.server.asset.hostname,
            "system_user": self.server.system_user.username,
            "login_from": "ST",
            "remote_addr": self.client.addr[0],
            "is_finished": True if self.stop_evt.is_set() else False,
            "date_last_active": self.date_last_active.strftime("%Y-%m-%d %H:%M:%S") + " +0000",
            "date_start": self.date_created.strftime("%Y-%m-%d %H:%M:%S") + " +0000",
            "date_end": self.date_end.strftime("%Y-%m-%d %H:%M:%S") + " +0000" if self.date_end else None
        }

    def __str__(self):
        return self.id

    def __repr__(self):
        return self.id

    def __del__(self):
<<<<<<< HEAD
        print("GC: Session object has been GC")
=======
        print("Session object been gc")
>>>>>>> 1ee793fa
<|MERGE_RESOLUTION|>--- conflicted
+++ resolved
@@ -188,9 +188,5 @@
     def __repr__(self):
         return self.id
 
-    def __del__(self):
-<<<<<<< HEAD
-        print("GC: Session object has been GC")
-=======
-        print("Session object been gc")
->>>>>>> 1ee793fa
+    # def __del__(self):
+    #     print("GC: Session object has been GC")