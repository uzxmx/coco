--- conflicted
+++ resolved
@@ -3,8 +3,6 @@
 
 class PermissionFailed(Exception):
     pass
-<<<<<<< HEAD
-=======
 
 
 class LoadAccessKeyError(Exception):
@@ -13,4 +11,3 @@
 
 class RequestError(Exception):
     pass
->>>>>>> 84c9153f
